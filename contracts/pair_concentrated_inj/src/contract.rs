--- conflicted
+++ resolved
@@ -479,18 +479,11 @@
 
     let amp_gamma = config.pool_state.get_amp_gamma(&env);
     let new_d = calc_d(&new_xp, &amp_gamma)?;
-<<<<<<< HEAD
-    config.pool_state.price_state.xcp = get_xcp(new_d, config.pool_state.price_state.price_scale);
-    let mut old_price = config.pool_state.price_state.last_price;
-
-    let share = if total_share.is_zero() {
-=======
     let mut old_price = config.pool_state.price_state.last_price;
 
     let share = if total_share.is_zero() {
         config.pool_state.price_state.xcp =
             get_xcp(new_d, config.pool_state.price_state.price_scale);
->>>>>>> ed2eb687
         let mint_amount = config
             .pool_state
             .price_state
