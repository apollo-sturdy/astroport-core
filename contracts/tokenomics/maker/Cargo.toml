[package]
name = "astroport-maker"
<<<<<<< HEAD
version = "1.3.1"
=======
version = "1.3.0"
>>>>>>> 857b27fd
authors = ["Astroport"]
edition = "2021"

exclude = [
  # Those files are rust-optimizer artifacts. You might want to commit them for convenience but they should not be part of the source code publication.
  "contract.wasm",
  "hash.txt",
]

# See more keys and their definitions at https://doc.rust-lang.org/cargo/reference/manifest.html

[lib]
crate-type = ["cdylib", "rlib"]


[features]
# for more explicit tests, cargo test --features=backtraces
backtraces = ["cosmwasm-std/backtraces"]

[dependencies]
cosmwasm-std = "1.1"
cw2 = "0.15"
cw20 = "0.15"
cw-storage-plus = "0.15"
astroport = { path = "../../../packages/astroport", default-features = false }
astro-satellite-package = { git = "https://github.com/astroport-fi/astroport_ibc", branch = "merge/release" }
thiserror = { version = "1.0" }
<<<<<<< HEAD
cosmwasm-schema = { version = "1.1" }
astro-satellite-package = { git = "https://github.com/astroport-fi/astroport_ibc.git", branch = "main"}
=======
cosmwasm-schema = "1.1"
>>>>>>> 857b27fd

[dev-dependencies]
astroport-token = { path = "../../token" }
astroport-factory = { path = "../../factory" }
astroport-pair = { path = "../../pair" }
cw-multi-test = "0.15"
astroport-pair-stable = { path = "../../pair_stable" }
astroport-governance = { git = "https://github.com/astroport-fi/astroport-governance", branch = "merge/release" }
astroport-escrow-fee-distributor = { git = "https://github.com/astroport-fi/astroport-governance", branch = "merge/release" }
astroport-native-coin-registry = { path = "../../periphery/native_coin_registry" }<|MERGE_RESOLUTION|>--- conflicted
+++ resolved
@@ -1,10 +1,6 @@
 [package]
 name = "astroport-maker"
-<<<<<<< HEAD
 version = "1.3.1"
-=======
-version = "1.3.0"
->>>>>>> 857b27fd
 authors = ["Astroport"]
 edition = "2021"
 
@@ -30,14 +26,9 @@
 cw20 = "0.15"
 cw-storage-plus = "0.15"
 astroport = { path = "../../../packages/astroport", default-features = false }
-astro-satellite-package = { git = "https://github.com/astroport-fi/astroport_ibc", branch = "merge/release" }
 thiserror = { version = "1.0" }
-<<<<<<< HEAD
-cosmwasm-schema = { version = "1.1" }
-astro-satellite-package = { git = "https://github.com/astroport-fi/astroport_ibc.git", branch = "main"}
-=======
 cosmwasm-schema = "1.1"
->>>>>>> 857b27fd
+astro-satellite-package = { git = "https://github.com/astroport-fi/astroport_ibc", branch = "main" }
 
 [dev-dependencies]
 astroport-token = { path = "../../token" }
@@ -45,6 +36,6 @@
 astroport-pair = { path = "../../pair" }
 cw-multi-test = "0.15"
 astroport-pair-stable = { path = "../../pair_stable" }
-astroport-governance = { git = "https://github.com/astroport-fi/astroport-governance", branch = "merge/release" }
-astroport-escrow-fee-distributor = { git = "https://github.com/astroport-fi/astroport-governance", branch = "merge/release" }
+astroport-governance = { git = "https://github.com/astroport-fi/hidden_astroport_governance", branch = "main" }
+astroport-escrow-fee-distributor = { git = "https://github.com/astroport-fi/hidden_astroport_governance", branch = "main" }
 astroport-native-coin-registry = { path = "../../periphery/native_coin_registry" }