--- conflicted
+++ resolved
@@ -2,12 +2,8 @@
 use crate::state::{Config, BRIDGES};
 use astroport::asset::{Asset, AssetInfo, PairInfo};
 use astroport::maker::ExecuteMsg;
-<<<<<<< HEAD
-use astroport::pair::{Cw20HookMsg, SimulationResponse};
-=======
 use astroport::pair::Cw20HookMsg;
 use astroport::querier::query_pair_info;
->>>>>>> 042b0768
 use cosmwasm_std::{
     to_binary, Addr, Decimal, Deps, Env, QuerierWrapper, StdResult, SubMsg, Uint128, WasmMsg,
 };
@@ -18,10 +14,6 @@
 pub const BRIDGES_MAX_DEPTH: u64 = 2;
 /// Swap execution depth limit
 pub const BRIDGES_EXECUTION_MAX_DEPTH: u64 = 3;
-<<<<<<< HEAD
-/// This amount of tokens is used in get_pool swap simulations.
-/// TODO: adjust according to token's precision?
-pub const SWAP_SIMULATION_AMOUNT: Uint128 = Uint128::new(1_000_000u128);
 
 /// The function checks from<>to pool exists and creates swap message.
 ///
@@ -30,22 +22,6 @@
 /// * **to** asset we want to swap to.
 ///
 /// * **amount_in** amount of tokens to swap.
-=======
-
-/// # Description
-/// The function checks from<>to pool exists and creates swap message.
-///
-/// # Params
-/// * **querier** is an object of type [`QuerierWrapper`].
-///
-/// * **cfg** is an object of type [`Config`]. This is the contracts' configuration.
-///
-/// * **from** is an object of type [`AssetInfo`] which represents the asset we want to swap.
-///
-/// * **to** is an object of type [`AssetInfo`] which represents the asset we want to swap to.
-///
-/// * **amount_in** is an object of type [`Uint128`]. This is the amount of tokens to swap.
->>>>>>> 042b0768
 pub fn try_build_swap_msg(
     querier: &QuerierWrapper,
     cfg: &Config,
@@ -53,8 +29,7 @@
     to: &AssetInfo,
     amount_in: Uint128,
 ) -> Result<SubMsg, ContractError> {
-<<<<<<< HEAD
-    let (pool, _) = get_pool(querier, &cfg.factory_contract, from, to, Some(amount_in))?;
+    let pool = get_pool(querier, &cfg.factory_contract, from, to)?;
     let msg = build_swap_msg(querier, cfg.max_spread, &pool, from, Some(to), amount_in)?;
     Ok(msg)
 }
@@ -70,35 +45,12 @@
 /// * **to** asset we want to swap to.
 ///
 /// * **amount_in** amount of tokens to swap.
-=======
-    let pool = get_pool(querier, &cfg.factory_contract, from, to)?;
-    let msg = build_swap_msg(querier, cfg.max_spread, &pool, from, amount_in)?;
-    Ok(msg)
-}
-
-/// # Description
-/// This function creates swap message.
-///
-/// # Params
-/// * **querier** is an object of type [`QuerierWrapper`].
-///
-/// * **max_spread** is a value of type [`Decimal`]. This is max allowed spread.
-///
-/// * **pool** is an object of type [`PairInfo`]. This is the pool's information.
-///
-/// * **from** is an object of type [`AssetInfo`] which represents the asset we want to swap.
-///
-/// * **amount_in** is an object of type [`Uint128`]. This is the amount of tokens to swap.
->>>>>>> 042b0768
 pub fn build_swap_msg(
     querier: &QuerierWrapper,
     max_spread: Decimal,
     pool: &PairInfo,
     from: &AssetInfo,
-<<<<<<< HEAD
     to: Option<&AssetInfo>,
-=======
->>>>>>> 042b0768
     amount_in: Uint128,
 ) -> Result<SubMsg, ContractError> {
     if from.is_native_token() {
@@ -114,11 +66,7 @@
             contract_addr: pool.contract_addr.to_string(),
             msg: to_binary(&astroport::pair::ExecuteMsg::Swap {
                 offer_asset,
-<<<<<<< HEAD
                 ask_asset_info: to.cloned(),
-=======
-                ask_asset_info: None,
->>>>>>> 042b0768
                 belief_price: None,
                 max_spread: Some(max_spread),
                 to: None,
@@ -136,7 +84,6 @@
                     belief_price: None,
                     max_spread: Some(max_spread),
                     to: None,
-                    ask_asset_info: None,
                 })?,
             })?,
             funds: vec![],
@@ -144,25 +91,11 @@
     }
 }
 
-<<<<<<< HEAD
 /// This function builds distribute messages. It swap all assets through bridges if needed.
 ///
 /// * **bridge_assets** array with assets we want to swap and then to distribute.
 ///
 /// * **depth** current depth of the swap. It is intended to prevent dead loops in recursive calls.
-=======
-/// # Description
-/// This function builds distribute messages. It swap all assets through bridges if needed.
-///
-/// # Params
-/// * **env** is an object of type [`Env`].
-///
-/// * **bridge_assets** is an array of objects of type [`AssetInfo`].
-/// This is the assets we want to swap and then to distribute.
-///
-/// * **depth** is a value of type [`Uint128`]. This is the current depth of the swap.
-/// It is intended to prevent dead loops in recursive calls.
->>>>>>> 042b0768
 pub fn build_distribute_msg(
     env: Env,
     bridge_assets: Vec<AssetInfo>,
@@ -190,37 +123,18 @@
     Ok(msg)
 }
 
-<<<<<<< HEAD
 /// This function checks that there is a direct pool to swap to $ASTRO.
 /// Otherwise it looks for an intermediate token to swap to $ASTRO.
 ///
 /// * **from_token** asset we want to swap.
 ///
-/// * **to_token** asset we want to swap to.
+/// * **bridge_token** asset we want to swap through.
 ///
 /// * **astro_token** represents $ASTRO.
 ///
 /// * **depth** current recursion depth of the validation.
 ///
 /// * **amount** is an amount of from_token.
-=======
-/// # Description
-/// This function checks that there is a direct pool to swap to $ASTRO.
-/// Otherwise it looks for an intermediate token to swap to $ASTRO.
-///
-/// # Params
-/// * **deps** is an object of type [`Deps`].
-///
-/// * **factory_contract** is a value of type [`Addr`]. This is the factory contract address.
-///
-/// * **from_token** is an object of type [`AssetInfo`] which represents the asset we want to swap.
-///
-/// * **to_token** is an object of type [`AssetInfo`] which represents the asset we want to swap to.
-///
-/// * **astro_token** is an object of type [`AssetInfo`] which represents $ASTRO.
-///
-/// * **depth** is a value of type [`Uint128`]. This is the current recursion depth of the validation.
->>>>>>> 042b0768
 pub fn validate_bridge(
     deps: Deps,
     factory_contract: &Addr,
@@ -228,32 +142,12 @@
     bridge_token: &AssetInfo,
     astro_token: &AssetInfo,
     depth: u64,
-    amount: Option<Uint128>,
 ) -> Result<PairInfo, ContractError> {
     // Check if the bridge pool exists
-<<<<<<< HEAD
-    let (bridge_pool, ret_amount) = get_pool(
-        &deps.querier,
-        factory_contract,
-        from_token,
-        bridge_token,
-        amount,
-    )?;
-
-    // Check if the bridge token - ASTRO pool exists
-    let astro_pool = get_pool(
-        &deps.querier,
-        factory_contract,
-        bridge_token,
-        astro_token,
-        ret_amount,
-    );
-=======
     let bridge_pool = get_pool(&deps.querier, factory_contract, from_token, bridge_token)?;
 
     // Check if the bridge token - ASTRO pool exists
     let astro_pool = get_pool(&deps.querier, factory_contract, bridge_token, astro_token);
->>>>>>> 042b0768
     if astro_pool.is_err() {
         if depth >= BRIDGES_MAX_DEPTH {
             return Err(ContractError::MaxBridgeDepth(depth));
@@ -271,84 +165,23 @@
             &next_bridge_token,
             astro_token,
             depth + 1,
-            ret_amount,
         )?;
     }
 
     Ok(bridge_pool)
 }
 
-<<<<<<< HEAD
-/// This function checks that there a pool to swap between `from` and `to`. In case of success
-/// returns [`PairInfo`] of selected pool and simulated return amount.
+/// This function checks that there is a pool to swap between `from` and `to`. In case of success
+/// returns [`PairInfo`] of selected pool.
 ///
 /// * **from** source asset.
 ///
 /// * **to** destination asset.
-///
-/// * **amount** optional. The value is used in swap simulations to select the best pool.
-=======
-/// # Description
-/// This function checks that there a pool to swap between `from` and `to`.
-///
-/// # Params
-/// * **querier** is an object of type [`QuerierWrapper`].
-///
-/// * **factory_contract** is an object of type [`Addr`] which is the factory contract.
-///
-/// * **from** is an object of type [`AssetInfo`] which is the source asset.
-///
-/// * **to** is an object of type [`AssetInfo`] which is the destination asset.
->>>>>>> 042b0768
 pub fn get_pool(
     querier: &QuerierWrapper,
     factory_contract: &Addr,
     from: &AssetInfo,
     to: &AssetInfo,
-<<<<<<< HEAD
-    amount: Option<Uint128>,
-) -> Result<(PairInfo, Option<Uint128>), ContractError> {
-    // We use raw query to save gas
-    let result = astroport::factory::ROUTE.query(
-        querier,
-        factory_contract.clone(),
-        (from.to_string(), to.to_string()),
-    )?;
-    match result {
-        Some(pairs) if !pairs.is_empty() => {
-            let (best_pair, sim_res) = pairs
-                .into_iter()
-                .map(|pair_contract| {
-                    let sim_res: SimulationResponse = querier.query_wasm_smart(
-                        &pair_contract,
-                        &astroport::pair::QueryMsg::Simulation {
-                            offer_asset: Asset {
-                                info: from.clone(),
-                                amount: amount.unwrap_or(SWAP_SIMULATION_AMOUNT),
-                            },
-                            ask_asset_info: Some(to.clone()),
-                        },
-                    )?;
-                    Ok((pair_contract, sim_res))
-                })
-                .collect::<StdResult<Vec<_>>>()?
-                .into_iter()
-                .max_by(|(_, sim_res1), (_, sim_res2)| {
-                    sim_res1.return_amount.cmp(&sim_res2.return_amount)
-                })
-                .unwrap();
-
-            Ok((
-                querier.query_wasm_smart(&best_pair, &astroport::pair::QueryMsg::Pair {})?,
-                Some(sim_res.return_amount),
-            ))
-        }
-        _ => Err(ContractError::InvalidBridgeNoPool(
-            from.to_string(),
-            to.to_string(),
-        )),
-    }
-=======
 ) -> Result<PairInfo, ContractError> {
     query_pair_info(
         querier,
@@ -356,5 +189,4 @@
         &[from.clone(), to.clone()],
     )
     .map_err(|_| ContractError::InvalidBridgeNoPool(from.to_string(), to.to_string()))
->>>>>>> 042b0768
 }