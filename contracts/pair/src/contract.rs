--- conflicted
+++ resolved
@@ -312,21 +312,14 @@
         reply_on: ReplyOn::Never,
     });
 
-<<<<<<< HEAD
+    // Accumulate prices for oracle
+    if let Some(config) = accumulate_prices(env, config, pools[0].amount, pools[1].amount) {
+        CONFIG.save(deps.storage, &config)?;
+    }
+
     Ok(Response::new()
         .add_submessages(messages)
         .add_attributes(vec![
-=======
-    // Accumulate prices for oracle
-    if let Some(config) = accumulate_prices(env, config, pools[0].amount, pools[1].amount) {
-        CONFIG.save(deps.storage, &config)?;
-    }
-
-    Ok(Response {
-        events: vec![],
-        messages,
-        attributes: vec![
->>>>>>> 6c6ff6b4
             attr("action", "provide_liquidity"),
             attr("assets", format!("{}, {}", assets[0], assets[1])),
             attr("share", share.to_string()),
@@ -512,18 +505,12 @@
         }
     }
 
-<<<<<<< HEAD
-    Ok(response.add_attribute("maker_fee_amount", maker_fee_amount.to_string()))
-=======
-    response.add_attribute("maker_fee_amount", maker_fee_amount.to_string());
-
     // Accumulate prices for oracle
     if let Some(config) = accumulate_prices(env, config, pools[0].amount, pools[1].amount) {
         CONFIG.save(deps.storage, &config)?;
     }
 
-    Ok(response)
->>>>>>> 6c6ff6b4
+    Ok(response.add_attribute("maker_fee_amount", maker_fee_amount.to_string()))
 }
 
 pub fn accumulate_prices(env: Env, config: Config, x: Uint128, y: Uint128) -> Option<Config> {
