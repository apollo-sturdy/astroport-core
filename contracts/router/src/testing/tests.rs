--- conflicted
+++ resolved
@@ -1,6 +1,5 @@
 use cosmwasm_std::testing::{mock_env, mock_info, MOCK_CONTRACT_ADDR};
 use cosmwasm_std::{from_binary, to_binary, Addr, Coin, ReplyOn, SubMsg, Uint128, WasmMsg};
-<<<<<<< HEAD
 
 use crate::contract::{execute, instantiate, query};
 use crate::error::ContractError;
@@ -9,22 +8,10 @@
 use cw20::{Cw20ExecuteMsg, Cw20ReceiveMsg};
 
 use astroport::asset::{native_asset_info, AssetInfo};
-=======
-use cw20::{Cw20ExecuteMsg, Cw20ReceiveMsg};
-
-use astroport::asset::AssetInfo;
->>>>>>> 042b0768
 use astroport::router::{
     ConfigResponse, Cw20HookMsg, ExecuteMsg, InstantiateMsg, QueryMsg,
     SimulateSwapOperationsResponse, SwapOperation, MAX_SWAP_OPERATIONS,
 };
-<<<<<<< HEAD
-=======
-
-use crate::contract::{execute, instantiate, query};
-use crate::error::ContractError;
-use crate::testing::mock_querier::mock_dependencies;
->>>>>>> 042b0768
 
 #[test]
 fn proper_initialization() {
@@ -380,11 +367,7 @@
                     contract: String::from("pair"),
                     amount: Uint128::new(1000000u128),
                     msg: to_binary(&astroport::pair::Cw20HookMsg::Swap {
-<<<<<<< HEAD
                         ask_asset_info: Some(native_asset_info("uusd".to_string())),
-=======
-                        ask_asset_info: None,
->>>>>>> 042b0768
                         belief_price: None,
                         max_spread: None,
                         to: Some(String::from("addr0000")),
