[package]
name = "astroport-generator-proxy-template"
version = "0.0.0"
authors = ["Astroport"]
edition = "2018"

exclude = [
  # Those files are rust-optimizer artifacts. You might want to commit them for convenience but they should not be part of the source code publication.
  "contract.wasm",
  "hash.txt",
]

# See more keys and their definitions at https://doc.rust-lang.org/cargo/reference/manifest.html

[lib]
crate-type = ["cdylib", "rlib"]

[features]
# for more explicit tests, cargo test --features=backtraces
backtraces = ["cosmwasm-std/backtraces"]

[dependencies]
cosmwasm-std = { version = "0.16.0" }
cw-storage-plus = "0.8.0"
schemars = "0.8.1"
serde = { version = "1.0.125", default-features = false, features = ["derive"] }
thiserror = { version = "1.0.24" }
cw2 = "0.8.0"
cw20 = "0.8.0"
<<<<<<< HEAD
astroport = "1.0.1"
=======
astroport = "0.3.1"
>>>>>>> b79a7947

[dev-dependencies]
cosmwasm-schema = { version = "0.16.0" }<|MERGE_RESOLUTION|>--- conflicted
+++ resolved
@@ -27,11 +27,7 @@
 thiserror = { version = "1.0.24" }
 cw2 = "0.8.0"
 cw20 = "0.8.0"
-<<<<<<< HEAD
-astroport = "1.0.1"
-=======
-astroport = "0.3.1"
->>>>>>> b79a7947
+astroport = "1.1.0"
 
 [dev-dependencies]
 cosmwasm-schema = { version = "0.16.0" }