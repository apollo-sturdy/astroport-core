--- conflicted
+++ resolved
@@ -1,10 +1,6 @@
 [package]
 name = "astroport"
-<<<<<<< HEAD
-version = "2.1.0"
-=======
-version = "2.3.0"
->>>>>>> 042b0768
+version = "2.4.0"
 authors = ["Astroport"]
 edition = "2021"
 description = "Common Astroport types, queriers and other utils"
@@ -26,10 +22,5 @@
 cw-storage-plus = "0.15"
 itertools = "0.10"
 cosmwasm-schema = "1.1"
-<<<<<<< HEAD
 ap-native-coin-registry = { path = "../../packages/native_coin_registry" }
-cw-utils = "0.15"
-=======
-cw-utils = "0.15"
-ap-native-coin-registry = { path = "../../packages/native_coin_registry" }
->>>>>>> 042b0768
+cw-utils = "0.15"